# Copyright 2021 The Flax Authors.
#
# Licensed under the Apache License, Version 2.0 (the "License");
# you may not use this file except in compliance with the License.
# You may obtain a copy of the License at
#
#     http://www.apache.org/licenses/LICENSE-2.0
#
# Unless required by applicable law or agreed to in writing, software
# distributed under the License is distributed on an "AS IS" BASIS,
# WITHOUT WARRANTIES OR CONDITIONS OF ANY KIND, either express or implied.
# See the License for the specific language governing permissions and
# limitations under the License.

"""Test policy by playing a full Atari game."""

import itertools
import flax
import numpy as np

import env_utils
import agent
import models

def policy_test(
    n_episodes: int,
    module: models.ActorCritic,
    params: flax.core.frozen_dict.FrozenDict,
    game: str):
  """Perform a test of the policy in Atari environment.

  Args:
    n_episodes: number of full Atari episodes to test on
    module: the actor-critic model
    params: actor-critic model parameters, they define the policy being tested
    game: defines the Atari game to test on

  Returns:
    total_reward: obtained score
  """
  test_env = env_utils.create_env(game, clip_rewards=False)
  for _ in range(n_episodes):
    obs = test_env.reset()
    state = obs[None, ...]  # add batch dimension
    total_reward = 0.0
    for t in itertools.count():
<<<<<<< HEAD
      log_probs, _ = agent.policy_action(params, module, state)
      probs = onp.exp(onp.array(log_probs, dtype=onp.float32))
=======
      log_probs, _ = agent.policy_action(model, state)
      probs = np.exp(np.array(log_probs, dtype=np.float32))
>>>>>>> 634a78ff
      probabilities = probs[0] / probs[0].sum()
      action = np.random.choice(probs.shape[1], p=probabilities)
      obs, reward, done, _ = test_env.step(action)
      total_reward += reward
      next_state = obs[None, ...] if not done else None
      state = next_state
      if done:
        break
  return total_reward<|MERGE_RESOLUTION|>--- conflicted
+++ resolved
@@ -44,13 +44,8 @@
     state = obs[None, ...]  # add batch dimension
     total_reward = 0.0
     for t in itertools.count():
-<<<<<<< HEAD
       log_probs, _ = agent.policy_action(params, module, state)
-      probs = onp.exp(onp.array(log_probs, dtype=onp.float32))
-=======
-      log_probs, _ = agent.policy_action(model, state)
       probs = np.exp(np.array(log_probs, dtype=np.float32))
->>>>>>> 634a78ff
       probabilities = probs[0] / probs[0].sum()
       action = np.random.choice(probs.shape[1], p=probabilities)
       obs, reward, done, _ = test_env.step(action)
